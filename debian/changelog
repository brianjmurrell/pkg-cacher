<<<<<<< HEAD
pkg-cacher (1.0.0-0.02bjm) stable; urgency=low

  * debian/pkg-cacher-sa.postinst
    #!/bin/sh -> #!/bin/bash needed because of the use of {,...}

  * debian/control
    libdigest-sha1-perl -> libdigest-sha-perl

 -- Brian J. Murrell <brian@interlinx.bc.ca>  Sun, 17 Nov 2013 12:04:10 -0500

pkg-cacher (1.0.0-0.01bjm) stable; urgency=low

  * static_files.regexp
    add support for drpms

 -- Brian J. Murrell <brian@interlinx.bc.ca>  Sun, 17 Nov 2013 11:28:44 -0500
=======
pkg-cacher (1.0.2) stable; urgency=high
  * Update version to 1.0.2

  * Support chunked file transfers which don't have Content-Length Headers

  * Retry requests that return bogus responses without headers

 -- Robert Nelson <robertn@the-nelsons.org>  Sun, 23 Mar 2014 20:36:22 -0700

pkg-cacher (1.0.1) stable; urgency=medium
  * Update version to 1.0.1

  * Add .drpm to static_files.regexp (completes deltarpm support)

  * Fix Ubuntu compatibility issues

    - Upgrade to Digest::SHA from Digest::SHA1

    - /bin/bash for debian/pkg-cacher-sa.postinst

 -- Robert Nelson <robertn@the-nelsons.org>  Tue, 19 Nov 2013 15:58:13 -0800
>>>>>>> c79378a8

pkg-cacher (1.0.0) stable; urgency=low

  * Update version to 1.0.0.

  * Write pkg-cacher.conf to pkg-cacher.conf.rpmnew if existing one is
    modified.

  * Update Debian debhelper compatibility to level 7

  * Change pkg-cacher pointer to SourceForge in generated report.

  * Fix permissions on cron script.

  * Force ordinal numbers instead of dates on rotated logs.

  * Add Debian Translation-*.bz2 to index_files.regexp.

  * Update Fedora download path.

  * Improve redirect handling, ignoring ftp sites.

  * Add support for Apache 2.4.

  * Add sanity check on size of downloaded file.

  * Update index file regexps for RedHat.

 -- Robert Nelson <robertn@the-nelsons.org>  Sat, 16 Nov 2013 11:40:25 -0800

pkg-cacher (0.9.7) unstable; urgency=low

  * Change default port to 80.

  * Update man page.

 -- Robert Nelson <robertn@the-nelsons.org>  Mon, 01 Dec 2008 22:27:37 -0800

pkg-cacher (0.9.6) unstable; urgency=low

  * Add support for RedHat .img files as static files.

  * Since we handle the Range header but not the If-Range header we need 
    to ignore the former if the latter is specified.

  * Remove import and precache scripts since they aren't applicable to the 
    new cache structure.

  * Remove proxy support for arbitrary host.

  * Remove allowed_location configuration since path_map controls remote
    server access.

  * fix cgi-mode handling.

  * Add separate packages for standalone vs cgi installs.

  * Allow override of configuration values in cgi-mode.

  * Cleanup documentation.

 -- Robert Nelson <robertn@the-nelsons.org>  Wed, 12 Nov 2008 20:10:53 -0800

pkg-cacher (0.9.5) unstable; urgency=low

  * Set correct owner, perms on /var/cache/pkg-cacher

 -- Robert Nelson <robertn@the-nelsons.org>  Wed, 17 Sep 2008 19:55:13 -0700

pkg-cacher (0.9.4) unstable; urgency=low

  * Split into 3 files to ease maintenance prior to changing to multithreaded.
  * Disable curl debugging, it isn't supported in the Etch version of the
    libwww-curl-perl.
  * Fix path for reading patterns.

 -- Robert Nelson <robertn@the-nelsons.org>  Sun, 14 Sep 2008 18:43:23 -0700

pkg-cacher (0.9.3) unstable; urgency=low

  * Added support for HTTP Redirect.
  * Made file patterns easily configurable.
  * Added OpenSUSE patterns.

 -- Robert Nelson <robertn@the-nelsons.org>  Fri, 12 Sep 2008 11:31:18 -0700

pkg-cacher (0.9.2) unstable; urgency=low

  * Updated path_map to add repo.opensource-sw.net
  * Add support for Range header

 -- Robert Nelson <robertn@the-nelsons.org>  Mon, 09 Sep 2008 16:12:44 -0700

pkg-cacher (0.9.1) unstable; urgency=low

  * Updated Debian packaging.

 -- Robert Nelson <robertn@the-nelsons.org>  Sat, 06 Sep 2008 17:21:41 -0700

pkg-cacher (0.9.0) unstable; urgency=low

  * Renamed to pkg-cacher.
  * Modified to support RedHat.

 -- Robert Nelson <robertn@the-nelsons.org>  Sat, 06 Sep 2008 15:23:23 -0700
<|MERGE_RESOLUTION|>--- conflicted
+++ resolved
@@ -1,21 +1,3 @@
-<<<<<<< HEAD
-pkg-cacher (1.0.0-0.02bjm) stable; urgency=low
-
-  * debian/pkg-cacher-sa.postinst
-    #!/bin/sh -> #!/bin/bash needed because of the use of {,...}
-
-  * debian/control
-    libdigest-sha1-perl -> libdigest-sha-perl
-
- -- Brian J. Murrell <brian@interlinx.bc.ca>  Sun, 17 Nov 2013 12:04:10 -0500
-
-pkg-cacher (1.0.0-0.01bjm) stable; urgency=low
-
-  * static_files.regexp
-    add support for drpms
-
- -- Brian J. Murrell <brian@interlinx.bc.ca>  Sun, 17 Nov 2013 11:28:44 -0500
-=======
 pkg-cacher (1.0.2) stable; urgency=high
   * Update version to 1.0.2
 
@@ -37,7 +19,23 @@
     - /bin/bash for debian/pkg-cacher-sa.postinst
 
  -- Robert Nelson <robertn@the-nelsons.org>  Tue, 19 Nov 2013 15:58:13 -0800
->>>>>>> c79378a8
+
+pkg-cacher (1.0.0-0.02bjm) stable; urgency=low
+
+  * debian/pkg-cacher-sa.postinst
+    #!/bin/sh -> #!/bin/bash needed because of the use of {,...}
+
+  * debian/control
+    libdigest-sha1-perl -> libdigest-sha-perl
+
+ -- Brian J. Murrell <brian@interlinx.bc.ca>  Sun, 17 Nov 2013 12:04:10 -0500
+
+pkg-cacher (1.0.0-0.01bjm) stable; urgency=low
+
+  * static_files.regexp
+    add support for drpms
+
+ -- Brian J. Murrell <brian@interlinx.bc.ca>  Sun, 17 Nov 2013 11:28:44 -0500
 
 pkg-cacher (1.0.0) stable; urgency=low
 
